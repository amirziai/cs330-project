--- conflicted
+++ resolved
@@ -74,7 +74,6 @@
 
         self.device = device
 
-        self._append_cos_sim = append_cos_sim
         # construct feature extractor
         dim = INPUT_CLIP_EMD_DIM
         dim += 1 if append_cos_sim else 0
@@ -237,21 +236,11 @@
                         images[self._num_support * self._num_way :], parameters
                     )  # computes the augmented data logits
                     # use the cos sim as weights in augmented data loss computation
-<<<<<<< HEAD
-                    aug_weights = (
-                        images[self._num_support :, -1]
-                        if self._append_cos_sim
-                        else None
-                    )
-                    loss_aug = F.cross_entropy(
-                        logits_aug, labels[self._num_support :], aug_weights
-=======
                     aug_weights = images[self._num_support * self._num_way :, -1]
                     loss_aug_raw = F.cross_entropy(
                         logits_aug,
                         labels[self._num_support * self._num_way :],
                         reduction="none",
->>>>>>> dc2a678a
                     )
                     weighted_aug_loss = loss_aug_raw * aug_weights
                     loss_aug = torch.mean(weighted_aug_loss)
